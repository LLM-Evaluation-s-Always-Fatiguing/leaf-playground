import asyncio
from abc import abstractmethod, ABC, ABCMeta
from inspect import signature
from sys import _getframe
from typing import Any, Dict, Optional

from pydantic import create_model, BaseModel, Field
from fastapi import WebSocket
from fastapi.websockets import WebSocketState

from .scene_definition import RoleDefinition
from .._config import _Config, _Configurable
from .._type import Immutable
from ..ai_backend.base import AIBackend, AIBackendConfig
from ..data.environment import EnvironmentVariable
from ..data.profile import Profile
from ..data.socket_data import SocketEvent
from ..utils.import_util import dynamically_import_obj, DynamicObject
from ..utils.type_util import validate_type


class _ActionHandler:
    def __init__(self, action_fn: callable, action_name: str, exec_timeout: int, executable: asyncio.Event):
        self.action_fn = action_fn
        self.action_name = action_name
        self.exec_timeout = exec_timeout

        self.executable = executable
        # this will force the same action of one instance be called once in every moment
        # thus calling the same action of one instance multiple times concurrently
        # it will still run sequentially
        self._lock = asyncio.Lock()
        self._task = None
        self._clock = None
        self._executed_seconds = 0.0

    async def _record_executed_seconds(self):
        interval = 1
        while True:
            await asyncio.sleep(interval)
            self._executed_seconds += interval

    def _reset_clock(self):
        self._clock: asyncio.Task
        if self._clock is not None:
            self._clock.cancel()
        self._clock = None

    def _reset(self):
        self._task = None
        self._reset_clock()
        self._executed_seconds = 0.0

    async def execute(self, *args, **kwargs):
        await self.executable.wait()
        try:
            async with self._lock:
                if not self._clock:
                    self._clock = asyncio.ensure_future(self._record_executed_seconds())
                self._task = asyncio.ensure_future(
                    asyncio.wait_for(
                        self.action_fn(*args, **kwargs), timeout=self.exec_timeout - self._executed_seconds
                    )
                )
                await self._task
                res = self._task.result()
                self._reset()
            return res
        except asyncio.CancelledError as e:
            if not self.executable.is_set():  # cancel will be called when agent is paused
                self._reset_clock()
                return await self.execute(*args, **kwargs)
            else:  # other case, raise cancel error
                self._reset()
                raise
        except asyncio.TimeoutError as e:
            self._reset()
            raise TimeoutError(f"action [{self.action_name}] execution exceeded the time limit: {self.exec_timeout}s.")
        except Exception as e:
            self._reset()
            raise

    @property
    def task(self):
        return self._task


class _HumanActionHandler(_ActionHandler):
    def __init__(
        self,
        human_agent: "SceneHumanAgent",
        action_fn: callable,
        action_name: str,
        exec_timeout: int,
        executable: asyncio.Event,
    ):
        super().__init__(action_fn, action_name, exec_timeout, executable)
        self.human_agent = human_agent

    async def execute(self, *args, **kwargs):
        try:
            return await super().execute(*args, **kwargs)
        except:
            self.human_agent.wait_human_input = False
            if self.human_agent.connected:
                self.human_agent.connection.notify_to_cancel()
                self.human_agent.connection.notify_human_to_not_input()
            raise


class SceneAgentMetadata(BaseModel):
    cls_name: str = Field(default=...)
    description: str = Field(default=...)
    config_schema: Optional[dict] = Field(default=...)
    obj_for_import: DynamicObject = Field(default=...)
    is_human: bool = Field(default=...)


class SceneAgentMetaClass(ABCMeta):
    def __new__(
        cls,
        name,
        bases,
        attrs,
        *,
        role_definition: RoleDefinition = None,
<<<<<<< HEAD
        cls_description: str = None,
        action_exec_timeout: int = None,
    ):
        attrs["role_definition"] = Immutable(role_definition or getattr(bases[0], "role_definition", None))
        attrs["cls_description"] = Immutable(cls_description)
        if action_exec_timeout is None:
            action_exec_timeout = getattr(bases[0], "action_exec_timeout", 30)
        attrs["action_exec_timeout"] = Immutable(action_exec_timeout)
=======
        cls_description: str = None
    ):
        attrs["role_definition"] = Immutable(role_definition or getattr(bases[0], "role_definition", None))
        attrs["cls_description"] = Immutable(cls_description)
>>>>>>> 753baf2e
        attrs["obj_for_import"] = Immutable(DynamicObject(obj=name, module=_getframe(1).f_globals["__name__"]))

        new_cls = super().__new__(cls, name, bases, attrs)

        DynamicObject.bind_dynamic_obj(attrs["obj_for_import"], new_cls)

        if not validate_type(attrs["role_definition"], Immutable[Optional[RoleDefinition]]):
            raise TypeError(
                f"class [{name}]'s class attribute [role_definition] should be a [RoleDefinition] instance, "
                f"got [{type(attrs['role_definition']).__name__}] type"
            )
        if not validate_type(attrs["cls_description"], Immutable[Optional[str]]):
            raise TypeError(
                f"class [{name}]'s class attribute [cls_description] should be a [str] instance, "
                f"got [{type(attrs['cls_description']).__name__}] type"
            )

        if ABC not in bases:
            # check if those class attrs are empty when the class is not abstract
            if not new_cls.role_definition:
                raise AttributeError(
                    f"class [{name}] missing class attribute [role_definition], please specify it by "
                    f"doing like: `class {name}(role_definition=your_role_def)`, or you can also "
                    f"specify in the super class [{bases[0].__name__}]"
                )
            if not new_cls.cls_description:
                raise AttributeError(
                    f"class [{name}] missing class attribute [cls_description], please specify it by "
                    f"doing like: `class {name}(cls_description=your_cls_desc)`, where 'your_cls_desc' "
                    "is a string that introduces your agent class"
                )
            # bind the agent class to its role definition
            new_cls.role_definition._agents_cls.append(new_cls)

        if new_cls.role_definition:
            for action in new_cls.role_definition.actions:
                action_name = action.name
                action_sig = action.get_signature()

                if action_name not in attrs:
                    raise AttributeError(f"missing [{action_name}] action in class [{name}]")
                if not callable(attrs[action_name]):
                    raise TypeError(f"[{action_name}] action must be a method of class [{name}]")
                if not asyncio.iscoroutinefunction(attrs[action_name]):
                    raise TypeError(f"[{action_name}] action must be an asynchronous method of class [{name}]")
                if signature(attrs[action_name]) != action_sig:
                    raise TypeError(
                        f"expected signature of [{action_name}] action in class [{name}] is {str(action_sig)}, "
                        f"got {str(signature(attrs[action_name]))}"
                    )

        return new_cls

    def __init__(
        cls,
        name,
        bases,
        attrs,
        *,
        role_definition: RoleDefinition = None,
        cls_description: str = None
    ):
        super().__init__(name, bases, attrs)

    def __setattr__(self, key, value):
        # make sure those class attributes immutable in class-wise
        if key in ["role_definition", "cls_description", "obj_for_import"] and hasattr(self, key):
            raise AttributeError(f"class attribute {key} is immutable")
        return super().__setattr__(key, value)

    def __delattr__(self, item):
        # make sure those class attributes can't be deleted
        if item in ["role_definition", "cls_description", "obj_for_import"] and hasattr(self, item):
            raise AttributeError(f"class attribute [{item}] can't be deleted")
        return super().__delattr__(item)


class SceneAgentConfig(_Config):
    profile: Profile = Field(default=...)
    chart_major_color: Optional[str] = Field(default=None, pattern=r"^#[0-9a-fA-F]{6}$")


class SceneAgent(_Configurable, ABC, metaclass=SceneAgentMetaClass):
    config_cls = SceneAgentConfig
    config: config_cls

    # class attributes initialized in metaclass
    role_definition: RoleDefinition
    cls_description: str
    obj_for_import: DynamicObject

    def __init__(self, config: config_cls):
        super().__init__(config=config)

        self._profile = self.config.profile
        self._role = self.role_definition.role_instance
        self._profile.role = self._role
        self._env_vars: Dict[str, EnvironmentVariable] = None

        self._not_paused = asyncio.Event()
        self._not_paused.set()
        self._action2handler = {}
        if ABC not in self.__class__.__bases__:
            for action in self.role_definition.actions:
                action_name = action.name
                action_handler = _ActionHandler(
                    getattr(self, action_name), action_name, action.exec_timeout, self._not_paused
                )
                setattr(self, action_name, action_handler.execute)
                self._action2handler[action_name] = action_handler

    def bind_env_vars(self, env_vars: Dict[str, EnvironmentVariable]):
        self._env_vars = env_vars

    def pause(self):
        self._not_paused.clear()
        for action_handler in self._action2handler.values():
            if action_handler.task is not None and not action_handler.task.done():
                # TODO: can't using cancel in the future if we want to support streaming the action result
                action_handler.task.cancel()

    def resume(self):
        self._not_paused.set()

    @property
    def env_vars(self) -> Dict[str, EnvironmentVariable]:
        return self._env_vars

    @property
    def profile(self):
        return self._profile

    @property
    def role(self):
        return self._role

    @property
    def id(self):
        return self.profile.id

    @property
    def name(self):
        return self.profile.name

    @property
    def role_name(self):
        return self.role.name

    @property
    def env_var(self):
        return self._env_vars

    @classmethod
    def from_config(cls, config: config_cls) -> "SceneAgent":
        return cls(config=config)

    @classmethod
    def get_metadata(cls):
        return SceneAgentMetadata(
            cls_name=cls.__name__,
            description=cls.cls_description,
            config_schema=cls.config_cls.get_json_schema(by_alias=True) if not cls.role_definition.is_static else None,
            obj_for_import=cls.obj_for_import,
            is_human=False
        )


class SceneDynamicAgentConfig(SceneAgentConfig):
    def model_post_init(self, __context) -> None:
        pass


class SceneDynamicAgent(SceneAgent, ABC):
    config_cls = SceneDynamicAgentConfig
    config: config_cls

    def __init__(self, config: config_cls):
        super().__init__(config=config)

        self.connected = False

    @abstractmethod
    def connect(self, *args, **kwargs):
        pass

    @abstractmethod
    def disconnect(self, *args, **kwargs):
        pass


class SceneAIAgentConfig(SceneDynamicAgentConfig):
    ai_backend_config: AIBackendConfig = Field(default=...)
    ai_backend_obj: DynamicObject = Field(default=..., exclude=True)

    def model_post_init(self, __context) -> None:
        self.valid(self.ai_backend_config, self.ai_backend_obj)

    def create_backend_instance(self) -> AIBackend:
        obj = dynamically_import_obj(self.ai_backend_obj)
        return obj.from_config(config=self.ai_backend_config)

    @staticmethod
    def valid(ai_backend_config: AIBackendConfig, ai_backend_obj: DynamicObject):
        ai_backend_cls = dynamically_import_obj(ai_backend_obj)
        if not issubclass(ai_backend_cls, AIBackend):
            raise TypeError(f"ai_backend_obj {ai_backend_obj.obj} should be a subclass of AIBackend")
        if not isinstance(ai_backend_config, ai_backend_cls.config_cls):
            raise TypeError(f"ai_backend_config should be an instance of {ai_backend_cls.config_cls.__name__}")


class SceneAIAgent(SceneDynamicAgent, ABC):
    config_cls = SceneAIAgentConfig
    config: config_cls

    def __init__(self, config: config_cls):
        super().__init__(config=config)

        self.backend = self.config.create_backend_instance()
        self.connected = True

    def connect(self):
        pass

    def disconnect(self):
        pass


class HumanConnection:
    def __init__(self, agent: "SceneHumanAgent", socket: WebSocket):
        self.agent = agent
        self.socket = socket

        self.events = asyncio.Queue()
        self.state = WebSocketState.CONNECTING

        self.cancel_event = asyncio.Event()

    async def connect(self):
        await self.socket.accept()
        self.agent.connect(self)
        self.state = WebSocketState.CONNECTED
        if self.agent.wait_human_input:
            self.notify_human_to_input()
        else:
            self.notify_human_to_not_input()

    def disconnect(self):
        self.agent.disconnect()
        self.state = WebSocketState.DISCONNECTED

    def notify_human_to_input(self):
        self.events.put_nowait(SocketEvent(event="wait_human_input"))

    def notify_human_to_not_input(self):
        self.events.put_nowait(SocketEvent(event="disable_human_input"))

    def notify_to_cancel(self):
        self.cancel_event.set()

    async def _keep_alive(self):
        try:
            while True:
                await self.socket.send_json(SocketEvent(event="heart_beat").model_dump(mode="json"))
                await asyncio.sleep(0.1)
        except:
            self.disconnect()
            return

    async def _send_socket_event(self):
        while True:
            if self.state == WebSocketState.DISCONNECTED:
                break
            try:
                event: SocketEvent = await self.events.get()
                await self.socket.send_json(event.model_dump(mode="json"))
            except:
                continue

    async def _receive_human_input(self):
        while True:
            if self.state == WebSocketState.DISCONNECTED:
                break
            try:
                fut = asyncio.ensure_future(self.socket.receive_text(), loop=asyncio.get_running_loop())
                while not fut.done():
                    if self.cancel_event.is_set():
                        fut.cancel()
                        self.cancel_event.clear()
                        break
                    await asyncio.sleep(0.01)
                try:
                    await fut
                except asyncio.CancelledError:
                    continue
                if fut.done():
                    self.agent.human_input = fut.result()
            except:
                continue

    async def run(self):
        await asyncio.gather(
            *[
                self._send_socket_event(),
                self._receive_human_input(),
                self._keep_alive(),
            ]
        )


class SceneHumanAgentConfig(SceneDynamicAgentConfig):
    pass


class SceneHumanAgent(SceneDynamicAgent, ABC):
    config_cls = SceneHumanAgentConfig
    config: config_cls

    def __init__(self, config: config_cls):
        super().__init__(config=config)

        self.connection: HumanConnection = None
        self.human_input = None
        self.wait_human_input = False

        if ABC not in self.__class__.__bases__:
            for action in self.role_definition.actions:
                action_name = action.name
                action_handler = _HumanActionHandler(
                    self,
                    self._action2handler[action_name].action_fn,
                    action_name,
                    action.exec_timeout,
                    self._not_paused,
                )
                setattr(self, action_name, action_handler.execute)
                self._action2handler[action_name] = action_handler

    def connect(self, connection: HumanConnection):
        self.connection = connection
        self.connected = True

    def disconnect(self):
        self.connection = None
        self.connected = False

    async def wait_human_text_input(self) -> Optional[str]:
        if not self.connected:
            return None
        self.wait_human_input = True
        self.connection.notify_human_to_input()
        while not self.human_input:
            await asyncio.sleep(0.1)
        self.wait_human_input = False
        if self.connected:
            self.connection.notify_human_to_not_input()
        human_input = self.human_input
        self.human_input = None
        return human_input

    async def wait_human_image_input(self, *args, **kwargs):
        raise NotImplementedError()  # TODO: impl

    @classmethod
    def get_metadata(cls):
        metadata = super().get_metadata()
        metadata.is_human = True
        return metadata


class SceneStaticAgentConfig(SceneAgentConfig):
    def model_post_init(self, __context: Any) -> None:
        fields = self.model_fields_set
        if fields - {"profile", "chart_major_color"}:
            raise ValueError(f"{self.__class__.__name__} requires profile and chart_major_color only, got {fields}")

    @classmethod
    def create_config_model(cls, role_definition: RoleDefinition) -> "SceneStaticAgentConfig":
        model_name = "".join([each.capitalize() for each in role_definition.name.split("_")]) + "Config"
        module = _getframe(1).f_code.co_filename
        fields = {
            "profile": (Profile, Field(default=Profile(name=role_definition.name), frozen=True, exclude=True)),
            "chart_major_color": (Optional[str], Field(default=None, pattern=r"^#[0-9a-fA-F]{6}$", exclude=True)),
        }
        return create_model(__model_name=model_name, __module__=module, __base__=cls, **fields)


class SceneStaticAgent(SceneAgent, ABC):
    config_cls = SceneStaticAgentConfig
    config: config_cls

    def __init__(self, config: config_cls):
        super().__init__(config=config)


__all__ = [
    "SceneAgentMetadata",
    "SceneAgentConfig",
    "SceneAgent",
    "SceneStaticAgentConfig",
    "SceneStaticAgent",
    "SceneDynamicAgentConfig",
    "SceneDynamicAgent",
    "SceneAIAgentConfig",
    "SceneAIAgent",
    "SceneHumanAgentConfig",
    "SceneHumanAgent",
]<|MERGE_RESOLUTION|>--- conflicted
+++ resolved
@@ -124,21 +124,10 @@
         attrs,
         *,
         role_definition: RoleDefinition = None,
-<<<<<<< HEAD
-        cls_description: str = None,
-        action_exec_timeout: int = None,
-    ):
-        attrs["role_definition"] = Immutable(role_definition or getattr(bases[0], "role_definition", None))
-        attrs["cls_description"] = Immutable(cls_description)
-        if action_exec_timeout is None:
-            action_exec_timeout = getattr(bases[0], "action_exec_timeout", 30)
-        attrs["action_exec_timeout"] = Immutable(action_exec_timeout)
-=======
         cls_description: str = None
     ):
         attrs["role_definition"] = Immutable(role_definition or getattr(bases[0], "role_definition", None))
         attrs["cls_description"] = Immutable(cls_description)
->>>>>>> 753baf2e
         attrs["obj_for_import"] = Immutable(DynamicObject(obj=name, module=_getframe(1).f_globals["__name__"]))
 
         new_cls = super().__new__(cls, name, bases, attrs)

--- conflicted
+++ resolved
@@ -6,17 +6,11 @@
 from collections import defaultdict
 from pathlib import Path
 from typing import List, Optional, Type
-<<<<<<< HEAD
-
-import typer
-from cookiecutter.main import cookiecutter
-=======
 from typing_extensions import Annotated
 
 import typer
 from cookiecutter.main import cookiecutter
 
->>>>>>> ba94c0ad
 from leaf_playground import __version__ as leaf_version
 from leaf_playground.core.scene import Scene
 from leaf_playground.core.scene_agent import SceneAgent
@@ -135,15 +129,9 @@
 
 @app.command(name="start-server")
 def start_server(
-<<<<<<< HEAD
-        zoo_dir: Annotated[str, typer.Option("--zoo")] = os.getcwd(),
-        port: Annotated[int, typer.Option("--port", "-p")] = 8000,
-        dev_dir: Annotated[Optional[str], typer.Option("--dev_dir")] = None
-=======
     zoo_dir: Annotated[str, typer.Option("--zoo")] = os.getcwd(),
     port: Annotated[int, typer.Option("--port", "-p")] = 8000,
     dev_dir: Annotated[Optional[str], typer.Option("--dev_dir")] = None
->>>>>>> ba94c0ad
 ):
     if dev_dir:
         dev_dir = os.path.abspath(dev_dir)
